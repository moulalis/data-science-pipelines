// Copyright 2021-2023 The Kubeflow Authors
//
// Licensed under the Apache License, Version 2.0 (the "License");
// you may not use this file except in compliance with the License.
// You may obtain a copy of the License at
//
//      https://www.apache.org/licenses/LICENSE-2.0
//
// Unless required by applicable law or agreed to in writing, software
// distributed under the License is distributed on an "AS IS" BASIS,
// WITHOUT WARRANTIES OR CONDITIONS OF ANY KIND, either express or implied.
// See the License for the specific language governing permissions and
// limitations under the License.

package argocompiler

import (
<<<<<<< HEAD
	wfapi "github.com/argoproj/argo-workflows/v3/pkg/apis/workflow/v1alpha1"
=======
	"os"

	wfapi "github.com/argoproj/argo-workflows/v3/pkg/apis/workflow/v1alpha1"
	"github.com/golang/protobuf/jsonpb"
>>>>>>> dd59f48c
	"github.com/kubeflow/pipelines/api/v2alpha1/go/pipelinespec"
	"github.com/kubeflow/pipelines/backend/src/v2/component"
	"github.com/kubeflow/pipelines/kubernetes_platform/go/kubernetesplatform"
	k8score "k8s.io/api/core/v1"
	"os"
	"strconv"
)

const (
<<<<<<< HEAD
	volumeNameKFPLauncher    = "kfp-launcher"
	volumeNameCABUndle       = "ca-bundle"
	DefaultLauncherImage     = "gcr.io/ml-pipeline/kfp-launcher@sha256:80cf120abd125db84fa547640fd6386c4b2a26936e0c2b04a7d3634991a850a4"
	LauncherImageEnvVar      = "V2_LAUNCHER_IMAGE"
	DefaultDriverImage       = "gcr.io/ml-pipeline/kfp-driver@sha256:8e60086b04d92b657898a310ca9757631d58547e76bbbb8bfc376d654bef1707"
	DriverImageEnvVar        = "V2_DRIVER_IMAGE"
	gcsScratchLocation       = "/gcs"
	gcsScratchName           = "gcs-scratch"
	s3ScratchLocation        = "/s3"
	s3ScratchName            = "s3-scratch"
	minioScratchLocation     = "/minio"
	minioScratchName         = "minio-scratch"
	dotLocalScratchLocation  = "/.local"
	dotLocalScratchName      = "dot-local-scratch"
	dotCacheScratchLocation  = "/.cache"
	dotCacheScratchName      = "dot-cache-scratch"
	dotConfigScratchLocation = "/.config"
	dotConfigScratchName     = "dot-config-scratch"
=======
	volumeNameKFPLauncher = "kfp-launcher"
	DefaultLauncherImage  = "gcr.io/ml-pipeline/kfp-launcher@sha256:8fe5e6e4718f20b021736022ad3741ddf2abd82aa58c86ae13e89736fdc3f08f"
	LauncherImageEnvVar   = "V2_LAUNCHER_IMAGE"
	DefaultDriverImage    = "gcr.io/ml-pipeline/kfp-driver@sha256:3c0665cd36aa87e4359a4c8b6271dcba5bdd817815cd0496ed12eb5dde5fd2ec"
	DriverImageEnvVar     = "V2_DRIVER_IMAGE"
>>>>>>> dd59f48c
)

func (c *workflowCompiler) Container(name string, component *pipelinespec.ComponentSpec, container *pipelinespec.PipelineDeploymentConfig_PipelineContainerSpec) error {
	err := c.saveComponentSpec(name, component)
	if err != nil {
		return err
	}
	err = c.saveComponentImpl(name, container)
	if err != nil {
		return err
	}
	return nil
}

type containerDriverOutputs struct {
	podSpecPatch string
	cached       string
	condition    string
}

type containerDriverInputs struct {
	component        string
	task             string
	container        string
	parentDagID      string
	iterationIndex   string // optional, when this is an iteration task
	kubernetesConfig string // optional, used when Kubernetes config is not empty
}

func GetLauncherImage() string {
	launcherImage := os.Getenv(LauncherImageEnvVar)
	if launcherImage == "" {
		launcherImage = DefaultLauncherImage
	}
	return launcherImage
}

func GetDriverImage() string {
	driverImage := os.Getenv(DriverImageEnvVar)
	if driverImage == "" {
		driverImage = DefaultDriverImage
	}
	return driverImage
}

func (c *workflowCompiler) containerDriverTask(name string, inputs containerDriverInputs) (*wfapi.DAGTask, *containerDriverOutputs) {
	dagTask := &wfapi.DAGTask{
		Name:     name,
		Template: c.addContainerDriverTemplate(),
		Arguments: wfapi.Arguments{
			Parameters: []wfapi.Parameter{
				{Name: paramComponent, Value: wfapi.AnyStringPtr(inputs.component)},
				{Name: paramTask, Value: wfapi.AnyStringPtr(inputs.task)},
				{Name: paramContainer, Value: wfapi.AnyStringPtr(inputs.container)},
				{Name: paramParentDagID, Value: wfapi.AnyStringPtr(inputs.parentDagID)},
			},
		},
	}
	if inputs.iterationIndex != "" {
		dagTask.Arguments.Parameters = append(
			dagTask.Arguments.Parameters,
			wfapi.Parameter{Name: paramIterationIndex, Value: wfapi.AnyStringPtr(inputs.iterationIndex)},
		)
	}
	if inputs.kubernetesConfig != "" {
		dagTask.Arguments.Parameters = append(
			dagTask.Arguments.Parameters,
			wfapi.Parameter{Name: paramKubernetesConfig, Value: wfapi.AnyStringPtr(inputs.kubernetesConfig)},
		)
	}
	outputs := &containerDriverOutputs{
		podSpecPatch: taskOutputParameter(name, paramPodSpecPatch),
		cached:       taskOutputParameter(name, paramCachedDecision),
		condition:    taskOutputParameter(name, paramCondition),
	}
	return dagTask, outputs
}

func (c *workflowCompiler) addContainerDriverTemplate() string {
	name := "system-container-driver"
	_, ok := c.templates[name]
	if ok {
		return name
	}
	t := &wfapi.Template{
		Name: name,
		Inputs: wfapi.Inputs{
			Parameters: []wfapi.Parameter{
				{Name: paramComponent},
				{Name: paramTask},
				{Name: paramContainer},
				{Name: paramParentDagID},
				{Name: paramIterationIndex, Default: wfapi.AnyStringPtr("-1")},
				{Name: paramKubernetesConfig, Default: wfapi.AnyStringPtr("")},
			},
		},
		Outputs: wfapi.Outputs{
			Parameters: []wfapi.Parameter{
				{Name: paramPodSpecPatch, ValueFrom: &wfapi.ValueFrom{Path: "/tmp/outputs/pod-spec-patch", Default: wfapi.AnyStringPtr("")}},
				{Name: paramCachedDecision, Default: wfapi.AnyStringPtr("false"), ValueFrom: &wfapi.ValueFrom{Path: "/tmp/outputs/cached-decision", Default: wfapi.AnyStringPtr("false")}},
				{Name: paramCondition, ValueFrom: &wfapi.ValueFrom{Path: "/tmp/outputs/condition", Default: wfapi.AnyStringPtr("true")}},
			},
		},
		Container: &k8score.Container{
			Image:   GetDriverImage(),
			Command: []string{"driver"},
			Env:     MLPipelineServiceEnv,
			Args: []string{
				"--type", "CONTAINER",
				"--pipeline_name", c.spec.GetPipelineInfo().GetName(),
				"--run_id", runID(),
				"--dag_execution_id", inputValue(paramParentDagID),
				"--component", inputValue(paramComponent),
				"--task", inputValue(paramTask),
				"--container", inputValue(paramContainer),
				"--iteration_index", inputValue(paramIterationIndex),
				"--cached_decision_path", outputPath(paramCachedDecision),
				"--pod_spec_patch_path", outputPath(paramPodSpecPatch),
				"--condition_path", outputPath(paramCondition),
				"--kubernetes_config", inputValue(paramKubernetesConfig),
				"--mlPipelineServiceTLSEnabled", strconv.FormatBool(c.mlPipelineServiceTLSEnabled),
			},
			Resources: driverResources,
		},
	}

	ConfigureCABundle(t)

	c.templates[name] = t
	c.wf.Spec.Templates = append(c.wf.Spec.Templates, *t)
	return name
}

type containerExecutorInputs struct {
	// a strategic patch of pod spec merged with runtime Pod spec.
	podSpecPatch string
	// if true, the container will be cached.
	cachedDecision string
	// if false, the container will be skipped.
	condition string
}

// containerExecutorTask returns an argo workflows DAGTask.
// name: argo workflows DAG task name
// The other arguments are argo workflows task parameters, they can be either a
// string or a placeholder.
func (c *workflowCompiler) containerExecutorTask(name string, inputs containerExecutorInputs, refName string) *wfapi.DAGTask {
	when := ""
	if inputs.condition != "" {
		when = inputs.condition + " != false"
	}
	return &wfapi.DAGTask{
		Name:     name,
		Template: c.addContainerExecutorTemplate(refName),
		When:     when,
		Arguments: wfapi.Arguments{
			Parameters: []wfapi.Parameter{
				{Name: paramPodSpecPatch, Value: wfapi.AnyStringPtr(inputs.podSpecPatch)},
				{Name: paramCachedDecision, Value: wfapi.AnyStringPtr(inputs.cachedDecision), Default: wfapi.AnyStringPtr("false")},
			},
		},
	}
}

// addContainerExecutorTemplate adds a generic container executor template for
// any container component task.
// During runtime, it's expected that pod-spec-patch will specify command, args
// and resources etc, that are different for different tasks.
func (c *workflowCompiler) addContainerExecutorTemplate(refName string) string {
	// container template is parent of container implementation template
	nameContainerExecutor := "system-container-executor"
	nameContainerImpl := "system-container-impl"
	_, ok := c.templates[nameContainerExecutor]
	if ok {
		return nameContainerExecutor
	}
	container := &wfapi.Template{
		Name: nameContainerExecutor,
		Inputs: wfapi.Inputs{
			Parameters: []wfapi.Parameter{
				{Name: paramPodSpecPatch},
				{Name: paramCachedDecision, Default: wfapi.AnyStringPtr("false")},
			},
		},
		DAG: &wfapi.DAGTemplate{
			Tasks: []wfapi.DAGTask{{
				Name:     "executor",
				Template: nameContainerImpl,
				Arguments: wfapi.Arguments{
					Parameters: []wfapi.Parameter{{
						Name:  paramPodSpecPatch,
						Value: wfapi.AnyStringPtr(inputParameter(paramPodSpecPatch)),
					}},
				},
				// When cached decision is true, the container
				// implementation template will be skipped, but
				// container executor template is still considered
				// to have succeeded.
				// This makes sure downstream tasks are not skipped.
				When: inputParameter(paramCachedDecision) + " != true",
			}},
		},
	}
	c.templates[nameContainerExecutor] = container
	executor := &wfapi.Template{
		Name: nameContainerImpl,
		Inputs: wfapi.Inputs{
			Parameters: []wfapi.Parameter{
				{Name: paramPodSpecPatch},
			},
		},
		// PodSpecPatch input param is where actual image, command and
		// args come from. It is treated as a strategic merge patch on
		// top of the Pod spec.
		PodSpecPatch: inputValue(paramPodSpecPatch),
		Volumes: []k8score.Volume{
			{
				Name: volumeNameKFPLauncher,
				VolumeSource: k8score.VolumeSource{
					EmptyDir: &k8score.EmptyDirVolumeSource{},
				},
			},
			{
				Name: gcsScratchName,
				VolumeSource: k8score.VolumeSource{
					EmptyDir: &k8score.EmptyDirVolumeSource{},
				},
			},
			{
				Name: s3ScratchName,
				VolumeSource: k8score.VolumeSource{
					EmptyDir: &k8score.EmptyDirVolumeSource{},
				},
			},
			{
				Name: minioScratchName,
				VolumeSource: k8score.VolumeSource{
					EmptyDir: &k8score.EmptyDirVolumeSource{},
				},
			},
			{
				Name: dotLocalScratchName,
				VolumeSource: k8score.VolumeSource{
					EmptyDir: &k8score.EmptyDirVolumeSource{},
				},
			},
			{
				Name: dotCacheScratchName,
				VolumeSource: k8score.VolumeSource{
					EmptyDir: &k8score.EmptyDirVolumeSource{},
				},
			},
			{
				Name: dotConfigScratchName,
				VolumeSource: k8score.VolumeSource{
					EmptyDir: &k8score.EmptyDirVolumeSource{},
				},
			},
		},
		InitContainers: []wfapi.UserContainer{{
			Container: k8score.Container{
				Name:    "kfp-launcher",
				Image:   GetLauncherImage(),
				Command: []string{"launcher-v2", "--copy", component.KFPLauncherPath},
				VolumeMounts: []k8score.VolumeMount{
					{
						Name:      volumeNameKFPLauncher,
						MountPath: component.VolumePathKFPLauncher,
					},
				},
				Resources: launcherResources,
			},
		}},
		Container: &k8score.Container{
			// The placeholder image and command should always be
			// overridden in podSpecPatch.
			// In case we have a bug, the placeholder image is kept
			// in gcr.io/ml-pipeline, so that we are sure the image
			// never exists.
			// These are added to pass argo workflows linting.
			Image:   "gcr.io/ml-pipeline/should-be-overridden-during-runtime",
			Command: []string{"should-be-overridden-during-runtime"},
			VolumeMounts: []k8score.VolumeMount{
				{
					Name:      volumeNameKFPLauncher,
					MountPath: component.VolumePathKFPLauncher,
				},
				{
					Name:      gcsScratchName,
					MountPath: gcsScratchLocation,
				},
				{
					Name:      s3ScratchName,
					MountPath: s3ScratchLocation,
				},
				{
					Name:      minioScratchName,
					MountPath: minioScratchLocation,
				},
				{
					Name:      dotLocalScratchName,
					MountPath: dotLocalScratchLocation,
				},
				{
					Name:      dotCacheScratchName,
					MountPath: dotCacheScratchLocation,
				},
				{
					Name:      dotConfigScratchName,
					MountPath: dotConfigScratchLocation,
				},
			},
			EnvFrom: []k8score.EnvFromSource{metadataEnvFrom},
			Env:     append(commonEnvs, MLPipelineServiceEnv...),
		},
	}
<<<<<<< HEAD
	ConfigureCABundle(executor)
=======
	// Update pod metadata if it defined in the Kubernetes Spec
	if kubernetesConfigString, ok := c.wf.Annotations[annotationKubernetesSpec+refName]; ok {
		k8sExecCfg := &kubernetesplatform.KubernetesExecutorConfig{}
		if err := jsonpb.UnmarshalString(kubernetesConfigString, k8sExecCfg); err == nil {
			extendPodMetadata(&executor.Metadata, k8sExecCfg)
		}
	}
>>>>>>> dd59f48c
	c.templates[nameContainerImpl] = executor
	c.wf.Spec.Templates = append(c.wf.Spec.Templates, *container, *executor)
	return nameContainerExecutor
}

// Extends the PodMetadata to include Kubernetes-specific executor config.
// Although the current podMetadata object is always empty, this function
// doesn't overwrite the existing podMetadata because for security reasons
// the existing podMetadata should have higher privilege than the user definition.
func extendPodMetadata(
	podMetadata *wfapi.Metadata,
	kubernetesExecutorConfig *kubernetesplatform.KubernetesExecutorConfig,
) {
	// Get pod metadata information
	if kubernetesExecutorConfig.GetPodMetadata() != nil {
		labels := kubernetesExecutorConfig.GetPodMetadata().GetLabels()
		if labels != nil {
			if podMetadata.Labels == nil {
				podMetadata.Labels = labels
			} else {
				podMetadata.Labels = extendMetadataMap(podMetadata.Labels, labels)
			}
		}
		annotations := kubernetesExecutorConfig.GetPodMetadata().GetAnnotations()
		if annotations != nil {
			if podMetadata.Annotations == nil {
				podMetadata.Annotations = annotations
			} else {
				podMetadata.Annotations = extendMetadataMap(podMetadata.Annotations, annotations)
			}
		}
	}
}

// Extends metadata map values, highPriorityMap should overwrites lowPriorityMap values
// The original Map inputs should have higher priority since its defined by admin
// TODO: Use maps.Copy after moving to go 1.21+
func extendMetadataMap(
	highPriorityMap map[string]string,
	lowPriorityMap map[string]string,
) map[string]string {
	for k, v := range highPriorityMap {
		lowPriorityMap[k] = v
	}
	return lowPriorityMap
}<|MERGE_RESOLUTION|>--- conflicted
+++ resolved
@@ -15,24 +15,19 @@
 package argocompiler
 
 import (
-<<<<<<< HEAD
-	wfapi "github.com/argoproj/argo-workflows/v3/pkg/apis/workflow/v1alpha1"
-=======
 	"os"
+
+	"strconv"
 
 	wfapi "github.com/argoproj/argo-workflows/v3/pkg/apis/workflow/v1alpha1"
 	"github.com/golang/protobuf/jsonpb"
->>>>>>> dd59f48c
 	"github.com/kubeflow/pipelines/api/v2alpha1/go/pipelinespec"
 	"github.com/kubeflow/pipelines/backend/src/v2/component"
 	"github.com/kubeflow/pipelines/kubernetes_platform/go/kubernetesplatform"
 	k8score "k8s.io/api/core/v1"
-	"os"
-	"strconv"
 )
 
 const (
-<<<<<<< HEAD
 	volumeNameKFPLauncher    = "kfp-launcher"
 	volumeNameCABUndle       = "ca-bundle"
 	DefaultLauncherImage     = "gcr.io/ml-pipeline/kfp-launcher@sha256:80cf120abd125db84fa547640fd6386c4b2a26936e0c2b04a7d3634991a850a4"
@@ -51,13 +46,6 @@
 	dotCacheScratchName      = "dot-cache-scratch"
 	dotConfigScratchLocation = "/.config"
 	dotConfigScratchName     = "dot-config-scratch"
-=======
-	volumeNameKFPLauncher = "kfp-launcher"
-	DefaultLauncherImage  = "gcr.io/ml-pipeline/kfp-launcher@sha256:8fe5e6e4718f20b021736022ad3741ddf2abd82aa58c86ae13e89736fdc3f08f"
-	LauncherImageEnvVar   = "V2_LAUNCHER_IMAGE"
-	DefaultDriverImage    = "gcr.io/ml-pipeline/kfp-driver@sha256:3c0665cd36aa87e4359a4c8b6271dcba5bdd817815cd0496ed12eb5dde5fd2ec"
-	DriverImageEnvVar     = "V2_DRIVER_IMAGE"
->>>>>>> dd59f48c
 )
 
 func (c *workflowCompiler) Container(name string, component *pipelinespec.ComponentSpec, container *pipelinespec.PipelineDeploymentConfig_PipelineContainerSpec) error {
@@ -374,9 +362,7 @@
 			Env:     append(commonEnvs, MLPipelineServiceEnv...),
 		},
 	}
-<<<<<<< HEAD
 	ConfigureCABundle(executor)
-=======
 	// Update pod metadata if it defined in the Kubernetes Spec
 	if kubernetesConfigString, ok := c.wf.Annotations[annotationKubernetesSpec+refName]; ok {
 		k8sExecCfg := &kubernetesplatform.KubernetesExecutorConfig{}
@@ -384,7 +370,6 @@
 			extendPodMetadata(&executor.Metadata, k8sExecCfg)
 		}
 	}
->>>>>>> dd59f48c
 	c.templates[nameContainerImpl] = executor
 	c.wf.Spec.Templates = append(c.wf.Spec.Templates, *container, *executor)
 	return nameContainerExecutor
