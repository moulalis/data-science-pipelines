// Copyright 2023 The Kubeflow Authors
//
// Licensed under the Apache License, Version 2.0 (the "License");
// you may not use this file except in compliance with the License.
// You may obtain a copy of the License at
//
//	https://www.apache.org/licenses/LICENSE-2.0
//
// Unless required by applicable law or agreed to in writing, software
// distributed under the License is distributed on an "AS IS" BASIS,
// WITHOUT WARRANTIES OR CONDITIONS OF ANY KIND, either express or implied.
// See the License for the specific language governing permissions and
// limitations under the License.
package driver

import (
	"encoding/json"
	"testing"

<<<<<<< HEAD
	"google.golang.org/protobuf/types/known/structpb"
=======
>>>>>>> b8d339a0
	k8sres "k8s.io/apimachinery/pkg/api/resource"
	metav1 "k8s.io/apimachinery/pkg/apis/meta/v1"

	"github.com/kubeflow/pipelines/api/v2alpha1/go/pipelinespec"
	"github.com/kubeflow/pipelines/backend/src/v2/metadata"
	"github.com/kubeflow/pipelines/kubernetes_platform/go/kubernetesplatform"
	"github.com/spf13/viper"
	"github.com/stretchr/testify/assert"
	k8score "k8s.io/api/core/v1"
)

func Test_initPodSpecPatch_acceleratorConfig(t *testing.T) {
	viper.Set("KFP_POD_NAME", "MyWorkflowPod")
	viper.Set("KFP_POD_UID", "a1b2c3d4-a1b2-a1b2-a1b2-a1b2c3d4e5f6")
	type args struct {
		container     *pipelinespec.PipelineDeploymentConfig_PipelineContainerSpec
		componentSpec *pipelinespec.ComponentSpec
		executorInput *pipelinespec.ExecutorInput
		executionID   int64
		pipelineName  string
		runID         string
	}
	tests := []struct {
		name    string
		args    args
		want    string
		wantErr bool
		errMsg  string
	}{
		{
			"Valid - nvidia.com/gpu",
			args{
				&pipelinespec.PipelineDeploymentConfig_PipelineContainerSpec{
					Image:   "python:3.9",
					Args:    []string{"--function_to_execute", "add"},
					Command: []string{"sh", "-ec", "python3 -m kfp.components.executor_main"},
					Resources: &pipelinespec.PipelineDeploymentConfig_PipelineContainerSpec_ResourceSpec{
						CpuLimit:    1.0,
						MemoryLimit: 0.65,
						Accelerator: &pipelinespec.PipelineDeploymentConfig_PipelineContainerSpec_ResourceSpec_AcceleratorConfig{
							Type:  "nvidia.com/gpu",
							Count: 1,
						},
					},
				},
				&pipelinespec.ComponentSpec{
					Implementation: &pipelinespec.ComponentSpec_ExecutorLabel{ExecutorLabel: "addition"},
					InputDefinitions: &pipelinespec.ComponentInputsSpec{
						Parameters: map[string]*pipelinespec.ComponentInputsSpec_ParameterSpec{
							"a": {Type: pipelinespec.PrimitiveType_DOUBLE},
							"b": {Type: pipelinespec.PrimitiveType_DOUBLE},
						},
					},
					OutputDefinitions: &pipelinespec.ComponentOutputsSpec{
						Parameters: map[string]*pipelinespec.ComponentOutputsSpec_ParameterSpec{
							"Output": {Type: pipelinespec.PrimitiveType_DOUBLE},
						},
					},
				},
				nil,
				1,
				"MyPipeline",
				"a1b2c3d4-a1b2-a1b2-a1b2-a1b2c3d4e5f6",
			},
			`"nvidia.com/gpu":"1"`,
			false,
			"",
		},
		{
			"Valid - amd.com/gpu",
			args{
				&pipelinespec.PipelineDeploymentConfig_PipelineContainerSpec{
					Image:   "python:3.9",
					Args:    []string{"--function_to_execute", "add"},
					Command: []string{"sh", "-ec", "python3 -m kfp.components.executor_main"},
					Resources: &pipelinespec.PipelineDeploymentConfig_PipelineContainerSpec_ResourceSpec{
						CpuLimit:    1.0,
						MemoryLimit: 0.65,
						Accelerator: &pipelinespec.PipelineDeploymentConfig_PipelineContainerSpec_ResourceSpec_AcceleratorConfig{
							Type:  "amd.com/gpu",
							Count: 1,
						},
					},
				},
				&pipelinespec.ComponentSpec{
					Implementation: &pipelinespec.ComponentSpec_ExecutorLabel{ExecutorLabel: "addition"},
					InputDefinitions: &pipelinespec.ComponentInputsSpec{
						Parameters: map[string]*pipelinespec.ComponentInputsSpec_ParameterSpec{
							"a": {Type: pipelinespec.PrimitiveType_DOUBLE},
							"b": {Type: pipelinespec.PrimitiveType_DOUBLE},
						},
					},
					OutputDefinitions: &pipelinespec.ComponentOutputsSpec{
						Parameters: map[string]*pipelinespec.ComponentOutputsSpec_ParameterSpec{
							"Output": {Type: pipelinespec.PrimitiveType_DOUBLE},
						},
					},
				},
				nil,
				1,
				"MyPipeline",
				"a1b2c3d4-a1b2-a1b2-a1b2-a1b2c3d4e5f6",
			},
			`"amd.com/gpu":"1"`,
			false,
			"",
		},
		{
			"Valid - cloud-tpus.google.com/v3",
			args{
				&pipelinespec.PipelineDeploymentConfig_PipelineContainerSpec{
					Image:   "python:3.9",
					Args:    []string{"--function_to_execute", "add"},
					Command: []string{"sh", "-ec", "python3 -m kfp.components.executor_main"},
					Resources: &pipelinespec.PipelineDeploymentConfig_PipelineContainerSpec_ResourceSpec{
						CpuLimit:    1.0,
						MemoryLimit: 0.65,
						Accelerator: &pipelinespec.PipelineDeploymentConfig_PipelineContainerSpec_ResourceSpec_AcceleratorConfig{
							Type:  "cloud-tpus.google.com/v3",
							Count: 1,
						},
					},
				},
				&pipelinespec.ComponentSpec{
					Implementation: &pipelinespec.ComponentSpec_ExecutorLabel{ExecutorLabel: "addition"},
					InputDefinitions: &pipelinespec.ComponentInputsSpec{
						Parameters: map[string]*pipelinespec.ComponentInputsSpec_ParameterSpec{
							"a": {Type: pipelinespec.PrimitiveType_DOUBLE},
							"b": {Type: pipelinespec.PrimitiveType_DOUBLE},
						},
					},
					OutputDefinitions: &pipelinespec.ComponentOutputsSpec{
						Parameters: map[string]*pipelinespec.ComponentOutputsSpec_ParameterSpec{
							"Output": {Type: pipelinespec.PrimitiveType_DOUBLE},
						},
					},
				},
				nil,
				1,
				"MyPipeline",
				"a1b2c3d4-a1b2-a1b2-a1b2-a1b2c3d4e5f6",
			},
			`"cloud-tpus.google.com/v3":"1"`,
			false,
			"",
		},
		{
			"Valid - cloud-tpus.google.com/v2",
			args{
				&pipelinespec.PipelineDeploymentConfig_PipelineContainerSpec{
					Image:   "python:3.9",
					Args:    []string{"--function_to_execute", "add"},
					Command: []string{"sh", "-ec", "python3 -m kfp.components.executor_main"},
					Resources: &pipelinespec.PipelineDeploymentConfig_PipelineContainerSpec_ResourceSpec{
						CpuLimit:    1.0,
						MemoryLimit: 0.65,
						Accelerator: &pipelinespec.PipelineDeploymentConfig_PipelineContainerSpec_ResourceSpec_AcceleratorConfig{
							Type:  "cloud-tpus.google.com/v2",
							Count: 1,
						},
					},
				},
				&pipelinespec.ComponentSpec{
					Implementation: &pipelinespec.ComponentSpec_ExecutorLabel{ExecutorLabel: "addition"},
					InputDefinitions: &pipelinespec.ComponentInputsSpec{
						Parameters: map[string]*pipelinespec.ComponentInputsSpec_ParameterSpec{
							"a": {Type: pipelinespec.PrimitiveType_DOUBLE},
							"b": {Type: pipelinespec.PrimitiveType_DOUBLE},
						},
					},
					OutputDefinitions: &pipelinespec.ComponentOutputsSpec{
						Parameters: map[string]*pipelinespec.ComponentOutputsSpec_ParameterSpec{
							"Output": {Type: pipelinespec.PrimitiveType_DOUBLE},
						},
					},
				},
				nil,
				1,
				"MyPipeline",
				"a1b2c3d4-a1b2-a1b2-a1b2-a1b2c3d4e5f6",
			},
			`"cloud-tpus.google.com/v2":"1"`,
			false,
			"",
		},
		{
			"Valid - custom string",
			args{
				&pipelinespec.PipelineDeploymentConfig_PipelineContainerSpec{
					Image:   "python:3.9",
					Args:    []string{"--function_to_execute", "add"},
					Command: []string{"sh", "-ec", "python3 -m kfp.components.executor_main"},
					Resources: &pipelinespec.PipelineDeploymentConfig_PipelineContainerSpec_ResourceSpec{
						CpuLimit:    1.0,
						MemoryLimit: 0.65,
						Accelerator: &pipelinespec.PipelineDeploymentConfig_PipelineContainerSpec_ResourceSpec_AcceleratorConfig{
							Type:  "custom.example.com/accelerator-v1",
							Count: 1,
						},
					},
				},
				&pipelinespec.ComponentSpec{
					Implementation: &pipelinespec.ComponentSpec_ExecutorLabel{ExecutorLabel: "addition"},
					InputDefinitions: &pipelinespec.ComponentInputsSpec{
						Parameters: map[string]*pipelinespec.ComponentInputsSpec_ParameterSpec{
							"a": {Type: pipelinespec.PrimitiveType_DOUBLE},
							"b": {Type: pipelinespec.PrimitiveType_DOUBLE},
						},
					},
					OutputDefinitions: &pipelinespec.ComponentOutputsSpec{
						Parameters: map[string]*pipelinespec.ComponentOutputsSpec_ParameterSpec{
							"Output": {Type: pipelinespec.PrimitiveType_DOUBLE},
						},
					},
				},
				nil,
				1,
				"MyPipeline",
				"a1b2c3d4-a1b2-a1b2-a1b2-a1b2c3d4e5f6",
			},
			`"custom.example.com/accelerator-v1":"1"`,
			false,
			"",
		},
	}
	for _, tt := range tests {
		t.Run(tt.name, func(t *testing.T) {
			podSpec, err := initPodSpecPatch(tt.args.container, tt.args.componentSpec, tt.args.executorInput, tt.args.executionID, tt.args.pipelineName, tt.args.runID, false, "unused-mlmd-server-address", "unused-mlmd-server-port", false, "unused-ca-cert-path")
			if tt.wantErr {
				assert.Nil(t, podSpec)
				assert.NotNil(t, err)
				assert.Contains(t, err.Error(), tt.errMsg)
			} else {
				assert.Nil(t, err)
				podSpecString, err := json.Marshal(podSpec)
				assert.Nil(t, err)
				assert.Contains(t, string(podSpecString), tt.want)
			}
		})
	}
}

func Test_initPodSpecPatch_resource_placeholders(t *testing.T) {
	containerSpec := &pipelinespec.PipelineDeploymentConfig_PipelineContainerSpec{
		Image:   "python:3.9",
		Args:    []string{"--function_to_execute", "add"},
		Command: []string{"sh", "-ec", "python3 -m kfp.components.executor_main"},
		Resources: &pipelinespec.PipelineDeploymentConfig_PipelineContainerSpec_ResourceSpec{
			ResourceCpuRequest:    "{{$.inputs.parameters['pipelinechannel--cpu_request']}}",
			ResourceCpuLimit:      "{{$.inputs.parameters['pipelinechannel--cpu_limit']}}",
			ResourceMemoryRequest: "{{$.inputs.parameters['pipelinechannel--memory_request']}}",
			ResourceMemoryLimit:   "{{$.inputs.parameters['pipelinechannel--memory_limit']}}",
			Accelerator: &pipelinespec.PipelineDeploymentConfig_PipelineContainerSpec_ResourceSpec_AcceleratorConfig{
				ResourceType:  "{{$.inputs.parameters['pipelinechannel--accelerator_type']}}",
				ResourceCount: "{{$.inputs.parameters['pipelinechannel--accelerator_count']}}",
			},
		},
	}
	componentSpec := &pipelinespec.ComponentSpec{}
	executorInput := &pipelinespec.ExecutorInput{
		Inputs: &pipelinespec.ExecutorInput_Inputs{
			ParameterValues: map[string]*structpb.Value{
				"cpu_request": {
					Kind: &structpb.Value_StringValue{
						StringValue: "{{$.inputs.parameters['pipelinechannel--cpu_request']}}",
					},
				},
				"pipelinechannel--cpu_request": {
					Kind: &structpb.Value_StringValue{
						StringValue: "200m",
					},
				},
				"cpu_limit": {
					Kind: &structpb.Value_StringValue{
						StringValue: "{{$.inputs.parameters['pipelinechannel--cpu_limit']}}",
					},
				},
				"pipelinechannel--cpu_limit": {
					Kind: &structpb.Value_StringValue{
						StringValue: "400m",
					},
				},
				"memory_request": {
					Kind: &structpb.Value_StringValue{
						StringValue: "{{$.inputs.parameters['pipelinechannel--memory_request']}}",
					},
				},
				"pipelinechannel--memory_request": {
					Kind: &structpb.Value_StringValue{
						StringValue: "100Mi",
					},
				},
				"memory_limit": {
					Kind: &structpb.Value_StringValue{
						StringValue: "{{$.inputs.parameters['pipelinechannel--memory_limit']}}",
					},
				},
				"pipelinechannel--memory_limit": {
					Kind: &structpb.Value_StringValue{
						StringValue: "500Mi",
					},
				},
				"accelerator_type": {
					Kind: &structpb.Value_StringValue{
						StringValue: "{{$.inputs.parameters['pipelinechannel--accelerator_type']}}",
					},
				},
				"pipelinechannel--accelerator_type": {
					Kind: &structpb.Value_StringValue{
						StringValue: "nvidia.com/gpu",
					},
				},
				"accelerator_count": {
					Kind: &structpb.Value_StringValue{
						StringValue: "{{$.inputs.parameters['pipelinechannel--accelerator_count']}}",
					},
				},
				"pipelinechannel--accelerator_count": {
					Kind: &structpb.Value_StringValue{
						StringValue: "1",
					},
				},
			},
		},
	}

	podSpec, err := initPodSpecPatch(
		containerSpec, componentSpec, executorInput, 27, "test", "0254beba-0be4-4065-8d97-7dc5e3adf300",
	)
	assert.Nil(t, err)
	assert.Len(t, podSpec.Containers, 1)

	res := podSpec.Containers[0].Resources
	assert.Equal(t, k8sres.MustParse("200m"), res.Requests[k8score.ResourceCPU])
	assert.Equal(t, k8sres.MustParse("400m"), res.Limits[k8score.ResourceCPU])
	assert.Equal(t, k8sres.MustParse("100Mi"), res.Requests[k8score.ResourceMemory])
	assert.Equal(t, k8sres.MustParse("500Mi"), res.Limits[k8score.ResourceMemory])
	assert.Equal(t, k8sres.MustParse("1"), res.Limits[k8score.ResourceName("nvidia.com/gpu")])
}

func Test_initPodSpecPatch_legacy_resources(t *testing.T) {
	containerSpec := &pipelinespec.PipelineDeploymentConfig_PipelineContainerSpec{
		Image:   "python:3.9",
		Args:    []string{"--function_to_execute", "add"},
		Command: []string{"sh", "-ec", "python3 -m kfp.components.executor_main"},
		Resources: &pipelinespec.PipelineDeploymentConfig_PipelineContainerSpec_ResourceSpec{
			CpuRequest:            200,
			CpuLimit:              400,
			ResourceMemoryRequest: "100Mi",
			ResourceMemoryLimit:   "500Mi",
			Accelerator: &pipelinespec.PipelineDeploymentConfig_PipelineContainerSpec_ResourceSpec_AcceleratorConfig{
				Type:  "nvidia.com/gpu",
				Count: 1,
			},
		},
	}
	componentSpec := &pipelinespec.ComponentSpec{}
	executorInput := &pipelinespec.ExecutorInput{}

	podSpec, err := initPodSpecPatch(
		containerSpec, componentSpec, executorInput, 27, "test", "0254beba-0be4-4065-8d97-7dc5e3adf300",
	)
	assert.Nil(t, err)
	assert.Len(t, podSpec.Containers, 1)

	res := podSpec.Containers[0].Resources
	assert.Equal(t, k8sres.MustParse("200"), res.Requests[k8score.ResourceCPU])
	assert.Equal(t, k8sres.MustParse("400"), res.Limits[k8score.ResourceCPU])
	assert.Equal(t, k8sres.MustParse("100Mi"), res.Requests[k8score.ResourceMemory])
	assert.Equal(t, k8sres.MustParse("500Mi"), res.Limits[k8score.ResourceMemory])
	assert.Equal(t, k8sres.MustParse("1"), res.Limits[k8score.ResourceName("nvidia.com/gpu")])
}

func Test_makeVolumeMountPatch(t *testing.T) {
	type args struct {
		pvcMount []*kubernetesplatform.PvcMount
		dag      *metadata.DAG
		dagTasks map[string]*metadata.Execution
	}
	// TODO(lingqinggan): add more test cases for task output parameter and component input.
	// Omitted now due to type Execution defined in metadata has unexported fields.
	tests := []struct {
		name     string
		args     args
		wantPath string
		wantName string
		wantErr  bool
		errMsg   string
	}{
		{
			"pvc name: constant",
			args{
				[]*kubernetesplatform.PvcMount{
					{
						MountPath:    "/mnt/path",
						PvcReference: &kubernetesplatform.PvcMount_Constant{Constant: "pvc-name"},
					},
				},
				nil,
				nil,
			},
			"/mnt/path",
			"pvc-name",
			false,
			"",
		},
	}
	for _, tt := range tests {
		t.Run(tt.name, func(t *testing.T) {
			volumeMounts, volumes, err := makeVolumeMountPatch(tt.args.pvcMount, tt.args.dag, tt.args.dagTasks)
			if tt.wantErr {
				assert.NotNil(t, err)
				assert.Nil(t, volumeMounts)
				assert.Nil(t, volumes)
				assert.Contains(t, err.Error(), tt.errMsg)
			} else {
				assert.Nil(t, err)
				assert.Equal(t, 1, len(volumeMounts))
				assert.Equal(t, 1, len(volumes))
				assert.Equal(t, volumeMounts[0].MountPath, tt.wantPath)
				assert.Equal(t, volumeMounts[0].Name, tt.wantName)
				assert.Equal(t, volumes[0].Name, tt.wantName)
				assert.Equal(t, volumes[0].PersistentVolumeClaim.ClaimName, tt.wantName)
			}
		})
	}
}

func Test_initPodSpecPatch_resourceRequests(t *testing.T) {
	viper.Set("KFP_POD_NAME", "MyWorkflowPod")
	viper.Set("KFP_POD_UID", "a1b2c3d4-a1b2-a1b2-a1b2-a1b2c3d4e5f6")
	type args struct {
		container     *pipelinespec.PipelineDeploymentConfig_PipelineContainerSpec
		componentSpec *pipelinespec.ComponentSpec
		executorInput *pipelinespec.ExecutorInput
		executionID   int64
		pipelineName  string
		runID         string
	}
	tests := []struct {
		name    string
		args    args
		want    string
		notWant string
	}{
		{
			"Valid - with requests",
			args{
				&pipelinespec.PipelineDeploymentConfig_PipelineContainerSpec{
					Image:   "python:3.9",
					Args:    []string{"--function_to_execute", "add"},
					Command: []string{"sh", "-ec", "python3 -m kfp.components.executor_main"},
					Resources: &pipelinespec.PipelineDeploymentConfig_PipelineContainerSpec_ResourceSpec{
						CpuLimit:      2.0,
						MemoryLimit:   1.5,
						CpuRequest:    1.0,
						MemoryRequest: 0.65,
					},
				},
				&pipelinespec.ComponentSpec{
					Implementation: &pipelinespec.ComponentSpec_ExecutorLabel{ExecutorLabel: "addition"},
					InputDefinitions: &pipelinespec.ComponentInputsSpec{
						Parameters: map[string]*pipelinespec.ComponentInputsSpec_ParameterSpec{
							"a": {Type: pipelinespec.PrimitiveType_DOUBLE},
							"b": {Type: pipelinespec.PrimitiveType_DOUBLE},
						},
					},
					OutputDefinitions: &pipelinespec.ComponentOutputsSpec{
						Parameters: map[string]*pipelinespec.ComponentOutputsSpec_ParameterSpec{
							"Output": {Type: pipelinespec.PrimitiveType_DOUBLE},
						},
					},
				},
				nil,
				1,
				"MyPipeline",
				"a1b2c3d4-a1b2-a1b2-a1b2-a1b2c3d4e5f6",
			},
			`"resources":{"limits":{"cpu":"2","memory":"1500M"},"requests":{"cpu":"1","memory":"650M"}}`,
			"",
		},
		{
			"Valid - zero requests",
			args{
				&pipelinespec.PipelineDeploymentConfig_PipelineContainerSpec{
					Image:   "python:3.9",
					Args:    []string{"--function_to_execute", "add"},
					Command: []string{"sh", "-ec", "python3 -m kfp.components.executor_main"},
					Resources: &pipelinespec.PipelineDeploymentConfig_PipelineContainerSpec_ResourceSpec{
						CpuLimit:      2.0,
						MemoryLimit:   1.5,
						CpuRequest:    0,
						MemoryRequest: 0,
					},
				},
				&pipelinespec.ComponentSpec{
					Implementation: &pipelinespec.ComponentSpec_ExecutorLabel{ExecutorLabel: "addition"},
					InputDefinitions: &pipelinespec.ComponentInputsSpec{
						Parameters: map[string]*pipelinespec.ComponentInputsSpec_ParameterSpec{
							"a": {Type: pipelinespec.PrimitiveType_DOUBLE},
							"b": {Type: pipelinespec.PrimitiveType_DOUBLE},
						},
					},
					OutputDefinitions: &pipelinespec.ComponentOutputsSpec{
						Parameters: map[string]*pipelinespec.ComponentOutputsSpec_ParameterSpec{
							"Output": {Type: pipelinespec.PrimitiveType_DOUBLE},
						},
					},
				},
				nil,
				1,
				"MyPipeline",
				"a1b2c3d4-a1b2-a1b2-a1b2-a1b2c3d4e5f6",
			},
			`"resources":{"limits":{"cpu":"2","memory":"1500M"}}`,
			`"requests"`,
		},
	}
	for _, tt := range tests {
		t.Run(tt.name, func(t *testing.T) {
			podSpec, err := initPodSpecPatch(tt.args.container, tt.args.componentSpec, tt.args.executorInput, tt.args.executionID, tt.args.pipelineName, tt.args.runID, false, "unused-mlmd-server-address", "unused-mlmd-server-port", false, "unused-ca-cert-path")
			assert.Nil(t, err)
			assert.NotEmpty(t, podSpec)
			podSpecString, err := json.Marshal(podSpec)
			assert.Nil(t, err)
			if tt.want != "" {
				assert.Contains(t, string(podSpecString), tt.want)
			}
			if tt.notWant != "" {
				assert.NotContains(t, string(podSpecString), tt.notWant)
			}
		})
	}
}

func Test_makePodSpecPatch_nodeSelector(t *testing.T) {
	viper.Set("KFP_POD_NAME", "MyWorkflowPod")
	viper.Set("KFP_POD_UID", "a1b2c3d4-a1b2-a1b2-a1b2-a1b2c3d4e5f6")
	tests := []struct {
		name       string
		k8sExecCfg *kubernetesplatform.KubernetesExecutorConfig
		expected   *k8score.PodSpec
	}{
		{
			"Valid - NVIDIA GPU on GKE",
			&kubernetesplatform.KubernetesExecutorConfig{
				NodeSelector: &kubernetesplatform.NodeSelector{
					Labels: map[string]string{
						"cloud.google.com/gke-accelerator": "nvidia-tesla-k80",
					},
				},
			},
			&k8score.PodSpec{
				Containers: []k8score.Container{
					{
						Name: "main",
					},
				},
				NodeSelector: map[string]string{"cloud.google.com/gke-accelerator": "nvidia-tesla-k80"},
			},
		},
		{
			"Valid - operating system and arch",
			&kubernetesplatform.KubernetesExecutorConfig{
				NodeSelector: &kubernetesplatform.NodeSelector{
					Labels: map[string]string{
						"beta.kubernetes.io/os":   "linux",
						"beta.kubernetes.io/arch": "amd64",
					},
				},
			},
			&k8score.PodSpec{
				Containers: []k8score.Container{
					{
						Name: "main",
					},
				},
				NodeSelector: map[string]string{"beta.kubernetes.io/arch": "amd64", "beta.kubernetes.io/os": "linux"},
			},
		},
		{
			"Valid - empty",
			&kubernetesplatform.KubernetesExecutorConfig{},
			&k8score.PodSpec{
				Containers: []k8score.Container{
					{
						Name: "main",
					},
				},
			},
		},
	}
	for _, tt := range tests {
		t.Run(tt.name, func(t *testing.T) {
			got := &k8score.PodSpec{Containers: []k8score.Container{
				{
					Name: "main",
				},
			}}
			err := extendPodSpecPatch(got, tt.k8sExecCfg, nil, nil)
			assert.Nil(t, err)
			assert.NotNil(t, got)
			assert.Equal(t, tt.expected, got)
		})
	}
}

func Test_extendPodSpecPatch_Secret(t *testing.T) {
	tests := []struct {
		name       string
		k8sExecCfg *kubernetesplatform.KubernetesExecutorConfig
		podSpec    *k8score.PodSpec
		expected   *k8score.PodSpec
	}{
		{
			"Valid - secret as volume",
			&kubernetesplatform.KubernetesExecutorConfig{
				SecretAsVolume: []*kubernetesplatform.SecretAsVolume{
					{
						SecretName: "secret1",
						MountPath:  "/data/path",
					},
				},
			},
			&k8score.PodSpec{
				Containers: []k8score.Container{
					{
						Name: "main",
					},
				},
			},
			&k8score.PodSpec{
				Containers: []k8score.Container{
					{
						Name: "main",
						VolumeMounts: []k8score.VolumeMount{
							{
								Name:      "secret1",
								MountPath: "/data/path",
							},
						},
					},
				},
				Volumes: []k8score.Volume{
					{
						Name: "secret1",
						VolumeSource: k8score.VolumeSource{
							Secret: &k8score.SecretVolumeSource{SecretName: "secret1", Optional: &[]bool{false}[0]},
						},
					},
				},
			},
		},
		{
			"Valid - secret as volume with optional false",
			&kubernetesplatform.KubernetesExecutorConfig{
				SecretAsVolume: []*kubernetesplatform.SecretAsVolume{
					{
						SecretName: "secret1",
						MountPath:  "/data/path",
						Optional:   &[]bool{false}[0],
					},
				},
			},
			&k8score.PodSpec{
				Containers: []k8score.Container{
					{
						Name: "main",
					},
				},
			},
			&k8score.PodSpec{
				Containers: []k8score.Container{
					{
						Name: "main",
						VolumeMounts: []k8score.VolumeMount{
							{
								Name:      "secret1",
								MountPath: "/data/path",
							},
						},
					},
				},
				Volumes: []k8score.Volume{
					{
						Name: "secret1",
						VolumeSource: k8score.VolumeSource{
							Secret: &k8score.SecretVolumeSource{SecretName: "secret1", Optional: &[]bool{false}[0]},
						},
					},
				},
			},
		},
		{
			"Valid - secret as volume with optional true",
			&kubernetesplatform.KubernetesExecutorConfig{
				SecretAsVolume: []*kubernetesplatform.SecretAsVolume{
					{
						SecretName: "secret1",
						MountPath:  "/data/path",
						Optional:   &[]bool{true}[0],
					},
				},
			},
			&k8score.PodSpec{
				Containers: []k8score.Container{
					{
						Name: "main",
					},
				},
			},
			&k8score.PodSpec{
				Containers: []k8score.Container{
					{
						Name: "main",
						VolumeMounts: []k8score.VolumeMount{
							{
								Name:      "secret1",
								MountPath: "/data/path",
							},
						},
					},
				},
				Volumes: []k8score.Volume{
					{
						Name: "secret1",
						VolumeSource: k8score.VolumeSource{
							Secret: &k8score.SecretVolumeSource{SecretName: "secret1", Optional: &[]bool{true}[0]},
						},
					},
				},
			},
		},
		{
			"Valid - secret not specified",
			&kubernetesplatform.KubernetesExecutorConfig{},
			&k8score.PodSpec{
				Containers: []k8score.Container{
					{
						Name: "main",
					},
				},
			},
			&k8score.PodSpec{
				Containers: []k8score.Container{
					{
						Name: "main",
					},
				},
			},
		},
		{
			"Valid - secret as env",
			&kubernetesplatform.KubernetesExecutorConfig{
				SecretAsEnv: []*kubernetesplatform.SecretAsEnv{
					{
						SecretName: "my-secret",
						KeyToEnv: []*kubernetesplatform.SecretAsEnv_SecretKeyToEnvMap{
							{
								SecretKey: "password",
								EnvVar:    "SECRET_VAR",
							},
						},
					},
				},
			},
			&k8score.PodSpec{
				Containers: []k8score.Container{
					{
						Name: "main",
					},
				},
			},
			&k8score.PodSpec{
				Containers: []k8score.Container{
					{
						Name: "main",
						Env: []k8score.EnvVar{
							{
								Name: "SECRET_VAR",
								ValueFrom: &k8score.EnvVarSource{
									SecretKeyRef: &k8score.SecretKeySelector{
										k8score.LocalObjectReference{Name: "my-secret"},
										"password",
										nil,
									},
								},
							},
						},
					},
				},
			},
		},
	}
	for _, tt := range tests {
		t.Run(tt.name, func(t *testing.T) {
			err := extendPodSpecPatch(tt.podSpec, tt.k8sExecCfg, nil, nil)
			assert.Nil(t, err)
			assert.Equal(t, tt.expected, tt.podSpec)
		})
	}
}

func Test_extendPodSpecPatch_ConfigMap(t *testing.T) {
	tests := []struct {
		name       string
		k8sExecCfg *kubernetesplatform.KubernetesExecutorConfig
		podSpec    *k8score.PodSpec
		expected   *k8score.PodSpec
	}{
		{
			"Valid - config map as volume",
			&kubernetesplatform.KubernetesExecutorConfig{
				ConfigMapAsVolume: []*kubernetesplatform.ConfigMapAsVolume{
					{
						ConfigMapName: "cm1",
						MountPath:     "/data/path",
					},
				},
			},
			&k8score.PodSpec{
				Containers: []k8score.Container{
					{
						Name: "main",
					},
				},
			},
			&k8score.PodSpec{
				Containers: []k8score.Container{
					{
						Name: "main",
						VolumeMounts: []k8score.VolumeMount{
							{
								Name:      "cm1",
								MountPath: "/data/path",
							},
						},
					},
				},
				Volumes: []k8score.Volume{
					{
						Name: "cm1",
						VolumeSource: k8score.VolumeSource{
							ConfigMap: &k8score.ConfigMapVolumeSource{
								LocalObjectReference: k8score.LocalObjectReference{Name: "cm1"},
								Optional:             &[]bool{false}[0]},
						},
					},
				},
			},
		},
		{
			"Valid - config map as volume with optional false",
			&kubernetesplatform.KubernetesExecutorConfig{
				ConfigMapAsVolume: []*kubernetesplatform.ConfigMapAsVolume{
					{
						ConfigMapName: "cm1",
						MountPath:     "/data/path",
						Optional:      &[]bool{false}[0],
					},
				},
			},
			&k8score.PodSpec{
				Containers: []k8score.Container{
					{
						Name: "main",
					},
				},
			},
			&k8score.PodSpec{
				Containers: []k8score.Container{
					{
						Name: "main",
						VolumeMounts: []k8score.VolumeMount{
							{
								Name:      "cm1",
								MountPath: "/data/path",
							},
						},
					},
				},
				Volumes: []k8score.Volume{
					{
						Name: "cm1",
						VolumeSource: k8score.VolumeSource{
							ConfigMap: &k8score.ConfigMapVolumeSource{
								LocalObjectReference: k8score.LocalObjectReference{Name: "cm1"},
								Optional:             &[]bool{false}[0]},
						},
					},
				},
			},
		},
		{
			"Valid - config map as volume with optional true",
			&kubernetesplatform.KubernetesExecutorConfig{
				ConfigMapAsVolume: []*kubernetesplatform.ConfigMapAsVolume{
					{
						ConfigMapName: "cm1",
						MountPath:     "/data/path",
						Optional:      &[]bool{true}[0],
					},
				},
			},
			&k8score.PodSpec{
				Containers: []k8score.Container{
					{
						Name: "main",
					},
				},
			},
			&k8score.PodSpec{
				Containers: []k8score.Container{
					{
						Name: "main",
						VolumeMounts: []k8score.VolumeMount{
							{
								Name:      "cm1",
								MountPath: "/data/path",
							},
						},
					},
				},
				Volumes: []k8score.Volume{
					{
						Name: "cm1",
						VolumeSource: k8score.VolumeSource{
							ConfigMap: &k8score.ConfigMapVolumeSource{
								LocalObjectReference: k8score.LocalObjectReference{Name: "cm1"},
								Optional:             &[]bool{true}[0]},
						},
					},
				},
			},
		},
		{
			"Valid - config map not specified",
			&kubernetesplatform.KubernetesExecutorConfig{},
			&k8score.PodSpec{
				Containers: []k8score.Container{
					{
						Name: "main",
					},
				},
			},
			&k8score.PodSpec{
				Containers: []k8score.Container{
					{
						Name: "main",
					},
				},
			},
		},
		{
			"Valid - config map as env",
			&kubernetesplatform.KubernetesExecutorConfig{
				ConfigMapAsEnv: []*kubernetesplatform.ConfigMapAsEnv{
					{
						ConfigMapName: "my-cm",
						KeyToEnv: []*kubernetesplatform.ConfigMapAsEnv_ConfigMapKeyToEnvMap{
							{
								ConfigMapKey: "foo",
								EnvVar:       "CONFIG_MAP_VAR",
							},
						},
					},
				},
			},
			&k8score.PodSpec{
				Containers: []k8score.Container{
					{
						Name: "main",
					},
				},
			},
			&k8score.PodSpec{
				Containers: []k8score.Container{
					{
						Name: "main",
						Env: []k8score.EnvVar{
							{
								Name: "CONFIG_MAP_VAR",
								ValueFrom: &k8score.EnvVarSource{
									ConfigMapKeyRef: &k8score.ConfigMapKeySelector{
										k8score.LocalObjectReference{Name: "my-cm"},
										"foo",
										nil,
									},
								},
							},
						},
					},
				},
			},
		},
	}
	for _, tt := range tests {
		t.Run(tt.name, func(t *testing.T) {
			err := extendPodSpecPatch(tt.podSpec, tt.k8sExecCfg, nil, nil)
			assert.Nil(t, err)
			assert.Equal(t, tt.expected, tt.podSpec)
		})
	}
}

func Test_extendPodSpecPatch_EmptyVolumeMount(t *testing.T) {
	medium := "Memory"
	sizeLimit := "1Gi"
	var sizeLimitResource *k8sres.Quantity
	r := k8sres.MustParse(sizeLimit)
	sizeLimitResource = &r

	tests := []struct {
		name       string
		k8sExecCfg *kubernetesplatform.KubernetesExecutorConfig
		podSpec    *k8score.PodSpec
		expected   *k8score.PodSpec
	}{
		{
			"Valid - emptydir mount with no medium or size limit",
			&kubernetesplatform.KubernetesExecutorConfig{
				EmptyDirMounts: []*kubernetesplatform.EmptyDirMount{
					{
						VolumeName: "emptydir1",
						MountPath:  "/data/path",
					},
				},
			},
			&k8score.PodSpec{
				Containers: []k8score.Container{
					{
						Name: "main",
					},
				},
			},
			&k8score.PodSpec{
				Containers: []k8score.Container{
					{
						Name: "main",
						VolumeMounts: []k8score.VolumeMount{
							{
								Name:      "emptydir1",
								MountPath: "/data/path",
							},
						},
					},
				},
				Volumes: []k8score.Volume{
					{
						Name: "emptydir1",
						VolumeSource: k8score.VolumeSource{
							EmptyDir: &k8score.EmptyDirVolumeSource{},
						},
					},
				},
			},
		},
		{
			"Valid - emptydir mount with medium and size limit",
			&kubernetesplatform.KubernetesExecutorConfig{
				EmptyDirMounts: []*kubernetesplatform.EmptyDirMount{
					{
						VolumeName: "emptydir1",
						MountPath:  "/data/path",
						Medium:     &medium,
						SizeLimit:  &sizeLimit,
					},
				},
			},
			&k8score.PodSpec{
				Containers: []k8score.Container{
					{
						Name: "main",
					},
				},
			},
			&k8score.PodSpec{
				Containers: []k8score.Container{
					{
						Name: "main",
						VolumeMounts: []k8score.VolumeMount{
							{
								Name:      "emptydir1",
								MountPath: "/data/path",
							},
						},
					},
				},
				Volumes: []k8score.Volume{
					{
						Name: "emptydir1",
						VolumeSource: k8score.VolumeSource{
							EmptyDir: &k8score.EmptyDirVolumeSource{
								Medium:    k8score.StorageMedium(medium),
								SizeLimit: sizeLimitResource,
							},
						},
					},
				},
			},
		},
		{
			"Valid - multiple emptydir mounts",
			&kubernetesplatform.KubernetesExecutorConfig{
				EmptyDirMounts: []*kubernetesplatform.EmptyDirMount{
					{
						VolumeName: "emptydir1",
						MountPath:  "/data/path",
					},
					{
						VolumeName: "emptydir2",
						MountPath:  "/data/path2",
					},
				},
			},
			&k8score.PodSpec{
				Containers: []k8score.Container{
					{
						Name: "main",
					},
				},
			},
			&k8score.PodSpec{
				Containers: []k8score.Container{
					{
						Name: "main",
						VolumeMounts: []k8score.VolumeMount{
							{
								Name:      "emptydir1",
								MountPath: "/data/path",
							},
							{
								Name:      "emptydir2",
								MountPath: "/data/path2",
							},
						},
					},
				},
				Volumes: []k8score.Volume{
					{
						Name: "emptydir1",
						VolumeSource: k8score.VolumeSource{
							EmptyDir: &k8score.EmptyDirVolumeSource{},
						},
					},
					{
						Name: "emptydir2",
						VolumeSource: k8score.VolumeSource{
							EmptyDir: &k8score.EmptyDirVolumeSource{},
						},
					},
				},
			},
		},
	}
	for _, tt := range tests {
		t.Run(tt.name, func(t *testing.T) {
			err := extendPodSpecPatch(tt.podSpec, tt.k8sExecCfg, nil, nil)
			assert.Nil(t, err)
			assert.Equal(t, tt.expected, tt.podSpec)
		})
	}
}

func Test_extendPodSpecPatch_ImagePullSecrets(t *testing.T) {
	tests := []struct {
		name       string
		k8sExecCfg *kubernetesplatform.KubernetesExecutorConfig
		expected   *k8score.PodSpec
	}{
		{
			"Valid - SecretA and SecretB",
			&kubernetesplatform.KubernetesExecutorConfig{
				ImagePullSecret: []*kubernetesplatform.ImagePullSecret{
					{SecretName: "SecretA"},
					{SecretName: "SecretB"},
				},
			},
			&k8score.PodSpec{
				Containers: []k8score.Container{
					{
						Name: "main",
					},
				},
				ImagePullSecrets: []k8score.LocalObjectReference{
					{Name: "SecretA"},
					{Name: "SecretB"},
				},
			},
		},
		{
			"Valid - No ImagePullSecrets",
			&kubernetesplatform.KubernetesExecutorConfig{
				ImagePullSecret: []*kubernetesplatform.ImagePullSecret{},
			},
			&k8score.PodSpec{
				Containers: []k8score.Container{
					{
						Name: "main",
					},
				},
			},
		},
		{
			"Valid - empty",
			&kubernetesplatform.KubernetesExecutorConfig{},
			&k8score.PodSpec{
				Containers: []k8score.Container{
					{
						Name: "main",
					},
				},
			},
		},
	}
	for _, tt := range tests {
		t.Run(tt.name, func(t *testing.T) {
			got := &k8score.PodSpec{Containers: []k8score.Container{
				{
					Name: "main",
				},
			}}
			err := extendPodSpecPatch(got, tt.k8sExecCfg, nil, nil)
			assert.Nil(t, err)
			assert.NotNil(t, got)
			assert.Equal(t, tt.expected, got)
		})
	}
}

func Test_extendPodSpecPatch_Tolerations(t *testing.T) {
	tests := []struct {
		name       string
		k8sExecCfg *kubernetesplatform.KubernetesExecutorConfig
		expected   *k8score.PodSpec
	}{
		{
			"Valid - toleration",
			&kubernetesplatform.KubernetesExecutorConfig{
				Tolerations: []*kubernetesplatform.Toleration{
					{
						Key:      "key1",
						Operator: "Equal",
						Value:    "value1",
						Effect:   "NoSchedule",
					},
				},
			},
			&k8score.PodSpec{
				Containers: []k8score.Container{
					{
						Name: "main",
					},
				},
				Tolerations: []k8score.Toleration{
					{
						Key:               "key1",
						Operator:          "Equal",
						Value:             "value1",
						Effect:            "NoSchedule",
						TolerationSeconds: nil,
					},
				},
			},
		},
		{
			"Valid - no tolerations",
			&kubernetesplatform.KubernetesExecutorConfig{},
			&k8score.PodSpec{
				Containers: []k8score.Container{
					{
						Name: "main",
					},
				},
			},
		},
		{
			"Valid - only pass operator",
			&kubernetesplatform.KubernetesExecutorConfig{
				Tolerations: []*kubernetesplatform.Toleration{
					{
						Operator: "Contains",
					},
				},
			},
			&k8score.PodSpec{
				Containers: []k8score.Container{
					{
						Name: "main",
					},
				},
				Tolerations: []k8score.Toleration{
					{
						Operator: "Contains",
					},
				},
			},
		},
	}
	for _, tt := range tests {
		t.Run(tt.name, func(t *testing.T) {
			got := &k8score.PodSpec{Containers: []k8score.Container{
				{
					Name: "main",
				},
			}}
			err := extendPodSpecPatch(got, tt.k8sExecCfg, nil, nil)
			assert.Nil(t, err)
			assert.NotNil(t, got)
			assert.Equal(t, tt.expected, got)
		})
	}
}

func Test_extendPodSpecPatch_FieldPathAsEnv(t *testing.T) {
	tests := []struct {
		name       string
		k8sExecCfg *kubernetesplatform.KubernetesExecutorConfig
		expected   *k8score.PodSpec
	}{
		{
			"Valid - FieldPathAsEnv",
			&kubernetesplatform.KubernetesExecutorConfig{
				FieldPathAsEnv: []*kubernetesplatform.FieldPathAsEnv{
					{Name: "KFP_RUN_NAME", FieldPath: "metadata.annotations['pipelines.kubeflow.org/run_name']"},
				},
			},
			&k8score.PodSpec{
				Containers: []k8score.Container{
					{
						Name: "main",
						Env: []k8score.EnvVar{
							{
								Name: "KFP_RUN_NAME",
								ValueFrom: &k8score.EnvVarSource{
									FieldRef: &k8score.ObjectFieldSelector{
										FieldPath: "metadata.annotations['pipelines.kubeflow.org/run_name']",
									},
								},
							},
						},
					},
				},
			},
		},
		{
			"Valid - Mix env values",
			&kubernetesplatform.KubernetesExecutorConfig{
				SecretAsEnv: []*kubernetesplatform.SecretAsEnv{
					{
						SecretName: "my-secret",
						KeyToEnv: []*kubernetesplatform.SecretAsEnv_SecretKeyToEnvMap{
							{
								SecretKey: "password",
								EnvVar:    "SECRET_VAR",
							},
						},
					},
				},
				FieldPathAsEnv: []*kubernetesplatform.FieldPathAsEnv{
					{Name: "KFP_RUN_NAME", FieldPath: "metadata.annotations['pipelines.kubeflow.org/run_name']"},
				},
			},
			&k8score.PodSpec{
				Containers: []k8score.Container{
					{
						Name: "main",
						Env: []k8score.EnvVar{
							{
								Name: "SECRET_VAR",
								ValueFrom: &k8score.EnvVarSource{
									SecretKeyRef: &k8score.SecretKeySelector{
										k8score.LocalObjectReference{Name: "my-secret"},
										"password",
										nil,
									},
								},
							},
							{
								Name: "KFP_RUN_NAME",
								ValueFrom: &k8score.EnvVarSource{
									FieldRef: &k8score.ObjectFieldSelector{
										FieldPath: "metadata.annotations['pipelines.kubeflow.org/run_name']",
									},
								},
							},
						},
					},
				},
			},
		},
	}
	for _, tt := range tests {
		t.Run(tt.name, func(t *testing.T) {
			got := &k8score.PodSpec{Containers: []k8score.Container{
				{
					Name: "main",
				},
			}}
			err := extendPodSpecPatch(got, tt.k8sExecCfg, nil, nil)
			assert.Nil(t, err)
			assert.NotNil(t, got)
			assert.Equal(t, tt.expected, got)
		})
	}
}

func Test_extendPodSpecPatch_ActiveDeadlineSeconds(t *testing.T) {
	var timeoutSeconds int64 = 20
	var NegativeTimeoutSeconds int64 = -20
	tests := []struct {
		name       string
		k8sExecCfg *kubernetesplatform.KubernetesExecutorConfig
		expected   *k8score.PodSpec
	}{
		{
			"Valid - With ActiveDeadlineSeconds",
			&kubernetesplatform.KubernetesExecutorConfig{
				ActiveDeadlineSeconds: timeoutSeconds,
			},
			&k8score.PodSpec{
				Containers: []k8score.Container{
					{
						Name: "main",
					},
				},
				ActiveDeadlineSeconds: &timeoutSeconds,
			},
		},
		{
			"Valid - Negative input ignored",
			&kubernetesplatform.KubernetesExecutorConfig{
				ActiveDeadlineSeconds: NegativeTimeoutSeconds,
			},
			&k8score.PodSpec{
				Containers: []k8score.Container{
					{
						Name: "main",
					},
				},
			},
		},
		{
			"Valid - No ActiveDeadlineSeconds",
			&kubernetesplatform.KubernetesExecutorConfig{},
			&k8score.PodSpec{
				Containers: []k8score.Container{
					{
						Name: "main",
					},
				},
			},
		},
	}
	for _, tt := range tests {
		t.Run(tt.name, func(t *testing.T) {
			got := &k8score.PodSpec{Containers: []k8score.Container{
				{
					Name: "main",
				},
			}}
			err := extendPodSpecPatch(got, tt.k8sExecCfg, nil, nil)
			assert.Nil(t, err)
			assert.NotNil(t, got)
			assert.Equal(t, tt.expected, got)
		})
	}
}

func Test_extendPodSpecPatch_ImagePullPolicy(t *testing.T) {
	tests := []struct {
		name       string
		k8sExecCfg *kubernetesplatform.KubernetesExecutorConfig
		podSpec    *k8score.PodSpec
		expected   *k8score.PodSpec
	}{
		{
			"Valid - Always",
			&kubernetesplatform.KubernetesExecutorConfig{
				ImagePullPolicy: "Always",
			},
			&k8score.PodSpec{
				Containers: []k8score.Container{
					{
						Name: "main",
					},
				},
			},
			&k8score.PodSpec{
				Containers: []k8score.Container{
					{
						Name:            "main",
						ImagePullPolicy: "Always",
					},
				},
			},
		},
		{
			"Valid - IfNotPresent",
			&kubernetesplatform.KubernetesExecutorConfig{
				ImagePullPolicy: "IfNotPresent",
			},
			&k8score.PodSpec{
				Containers: []k8score.Container{
					{
						Name: "main",
					},
				},
			},
			&k8score.PodSpec{
				Containers: []k8score.Container{
					{
						Name:            "main",
						ImagePullPolicy: "IfNotPresent",
					},
				},
			},
		},
		{
			"Valid - Never",
			&kubernetesplatform.KubernetesExecutorConfig{
				ImagePullPolicy: "Never",
			},
			&k8score.PodSpec{
				Containers: []k8score.Container{
					{
						Name: "main",
					},
				},
			},
			&k8score.PodSpec{
				Containers: []k8score.Container{
					{
						Name:            "main",
						ImagePullPolicy: "Never",
					},
				},
			},
		},
	}
	for _, tt := range tests {
		t.Run(tt.name, func(t *testing.T) {
			err := extendPodSpecPatch(tt.podSpec, tt.k8sExecCfg, nil, nil)
			assert.Nil(t, err)
			assert.Equal(t, tt.expected, tt.podSpec)
		})
	}
}

func Test_extendPodSpecPatch_GenericEphemeralVolume(t *testing.T) {
	storageClass := "storageClass"
	tests := []struct {
		name       string
		k8sExecCfg *kubernetesplatform.KubernetesExecutorConfig
		podSpec    *k8score.PodSpec
		expected   *k8score.PodSpec
	}{
		{
			"Valid - single volume added (default storage class)",
			&kubernetesplatform.KubernetesExecutorConfig{
				GenericEphemeralVolume: []*kubernetesplatform.GenericEphemeralVolume{
					{
						VolumeName:          "volume",
						MountPath:           "/data/path",
						AccessModes:         []string{"ReadWriteOnce"},
						Size:                "5Gi",
						DefaultStorageClass: true,
					},
				},
			},
			&k8score.PodSpec{
				Containers: []k8score.Container{
					{
						Name: "main",
					},
				},
			},
			&k8score.PodSpec{
				Containers: []k8score.Container{
					{
						Name: "main",
						VolumeMounts: []k8score.VolumeMount{
							{
								Name:      "volume",
								MountPath: "/data/path",
							},
						},
					},
				},
				Volumes: []k8score.Volume{
					{
						Name: "volume",
						VolumeSource: k8score.VolumeSource{
							Ephemeral: &k8score.EphemeralVolumeSource{
								VolumeClaimTemplate: &k8score.PersistentVolumeClaimTemplate{
									Spec: k8score.PersistentVolumeClaimSpec{
										AccessModes: []k8score.PersistentVolumeAccessMode{k8score.ReadWriteOnce},
										Resources: k8score.VolumeResourceRequirements{
											Requests: k8score.ResourceList{
												k8score.ResourceStorage: k8sres.MustParse("5Gi"),
											},
										},
									},
								},
							},
						},
					},
				},
			},
		},
		{
			"Valid - no generic volumes specified",
			&kubernetesplatform.KubernetesExecutorConfig{},
			&k8score.PodSpec{
				Containers: []k8score.Container{
					{
						Name: "main",
					},
				},
			},
			&k8score.PodSpec{
				Containers: []k8score.Container{
					{
						Name: "main",
					},
				},
			},
		},
		{
			"Valid - multiple volumes specified (one with labels, one with storage class)",
			&kubernetesplatform.KubernetesExecutorConfig{
				GenericEphemeralVolume: []*kubernetesplatform.GenericEphemeralVolume{
					{
						VolumeName:          "volume",
						MountPath:           "/data/path",
						AccessModes:         []string{"ReadWriteOnce"},
						Size:                "5Gi",
						DefaultStorageClass: true,
					},
					{
						VolumeName:       "volume2",
						MountPath:        "/data/path2",
						AccessModes:      []string{"ReadWriteOnce"},
						Size:             "10Gi",
						StorageClassName: storageClass,
						Metadata: &kubernetesplatform.PodMetadata{
							Annotations: map[string]string{
								"annotation1": "a1",
							},
							Labels: map[string]string{
								"label1": "l1",
							},
						},
					},
				},
			},
			&k8score.PodSpec{
				Containers: []k8score.Container{
					{
						Name: "main",
					},
				},
			},
			&k8score.PodSpec{
				Containers: []k8score.Container{
					{
						Name: "main",
						VolumeMounts: []k8score.VolumeMount{
							{
								Name:      "volume",
								MountPath: "/data/path",
							},
							{
								Name:      "volume2",
								MountPath: "/data/path2",
							},
						},
					},
				},
				Volumes: []k8score.Volume{
					{
						Name: "volume",
						VolumeSource: k8score.VolumeSource{
							Ephemeral: &k8score.EphemeralVolumeSource{
								VolumeClaimTemplate: &k8score.PersistentVolumeClaimTemplate{
									Spec: k8score.PersistentVolumeClaimSpec{
										AccessModes: []k8score.PersistentVolumeAccessMode{k8score.ReadWriteOnce},
										Resources: k8score.VolumeResourceRequirements{
											Requests: k8score.ResourceList{
												k8score.ResourceStorage: k8sres.MustParse("5Gi"),
											},
										},
									},
								},
							},
						},
					},
					{
						Name: "volume2",
						VolumeSource: k8score.VolumeSource{
							Ephemeral: &k8score.EphemeralVolumeSource{
								VolumeClaimTemplate: &k8score.PersistentVolumeClaimTemplate{
									ObjectMeta: metav1.ObjectMeta{
										Annotations: map[string]string{
											"annotation1": "a1",
										},
										Labels: map[string]string{
											"label1": "l1",
										},
									},
									Spec: k8score.PersistentVolumeClaimSpec{
										AccessModes: []k8score.PersistentVolumeAccessMode{k8score.ReadWriteOnce},
										Resources: k8score.VolumeResourceRequirements{
											Requests: k8score.ResourceList{
												k8score.ResourceStorage: k8sres.MustParse("10Gi"),
											},
										},
										StorageClassName: &storageClass,
									},
								},
							},
						},
					},
				},
			},
		},
	}
	for _, tt := range tests {
		t.Run(tt.name, func(t *testing.T) {
			err := extendPodSpecPatch(tt.podSpec, tt.k8sExecCfg, nil, nil)
			assert.Nil(t, err)
			assert.Equal(t, tt.expected, tt.podSpec)
		})
	}
}<|MERGE_RESOLUTION|>--- conflicted
+++ resolved
@@ -17,10 +17,7 @@
 	"encoding/json"
 	"testing"
 
-<<<<<<< HEAD
 	"google.golang.org/protobuf/types/known/structpb"
-=======
->>>>>>> b8d339a0
 	k8sres "k8s.io/apimachinery/pkg/api/resource"
 	metav1 "k8s.io/apimachinery/pkg/apis/meta/v1"
 
@@ -349,6 +346,8 @@
 
 	podSpec, err := initPodSpecPatch(
 		containerSpec, componentSpec, executorInput, 27, "test", "0254beba-0be4-4065-8d97-7dc5e3adf300",
+		false, "unused-mlmd-server-address", "unused-mlmd-server-port",
+		false, "unused-ca-cert-path",
 	)
 	assert.Nil(t, err)
 	assert.Len(t, podSpec.Containers, 1)
@@ -382,6 +381,8 @@
 
 	podSpec, err := initPodSpecPatch(
 		containerSpec, componentSpec, executorInput, 27, "test", "0254beba-0be4-4065-8d97-7dc5e3adf300",
+		false, "unused-mlmd-server-address", "unused-mlmd-server-port",
+		false, "unused-ca-cert-path",
 	)
 	assert.Nil(t, err)
 	assert.Len(t, podSpec.Containers, 1)
