--- conflicted
+++ resolved
@@ -12,40 +12,10 @@
 # See the License for the specific language governing permissions and
 # limitations under the License.
 
-<<<<<<< HEAD
-# 1. Build api server application
-FROM golang:1.22.10-bookworm as builder
-RUN apt-get update && apt-get install -y cmake clang musl-dev openssl
-WORKDIR /go/src/github.com/kubeflow/pipelines
-
-COPY ./go.mod ./
-COPY ./go.sum ./
-COPY ./hack/install-go-licenses.sh ./hack/
-
-RUN GO111MODULE=on go mod download
-RUN ./hack/install-go-licenses.sh
-
-COPY . .
-RUN GO111MODULE=on go build -o /bin/apiserver backend/src/apiserver/*.go
-# Check licenses and comply with license terms.
-# First, make sure there's no forbidden license.
-RUN go-licenses check ./backend/src/apiserver
-RUN go-licenses csv ./backend/src/apiserver > /tmp/licenses.csv && \
-  diff /tmp/licenses.csv backend/third_party_licenses/apiserver.csv && \
-  go-licenses save ./backend/src/apiserver --save_path /tmp/NOTICES
-
-# 2. Compile preloaded pipeline samples
-FROM python:3.9 as compiler
-RUN apt-get update -y && apt-get install --no-install-recommends -y -q default-jdk python3-setuptools python3-dev jq
-RUN wget https://bootstrap.pypa.io/get-pip.py && python3 get-pip.py
-COPY backend/requirements.txt .
-RUN python3 -m pip install -r requirements.txt --no-cache-dir
-=======
 # Build arguments
 ARG SOURCE_CODE=.
->>>>>>> b8d339a0
 
-FROM registry.access.redhat.com/ubi8/go-toolset:1.21 as builder
+FROM registry.access.redhat.com/ubi8/go-toolset:1.22 as builder
 
 USER root
 # Downloading Argo CLI so that the samples are validated
@@ -60,17 +30,7 @@
 COPY ${SOURCE_CODE}/go.mod ./
 COPY ${SOURCE_CODE}/go.sum ./
 
-<<<<<<< HEAD
-# Compiling the preloaded samples.
-# The default image is replaced with the GCR-hosted python image.
-RUN set -e; \
-    < /samples/sample_config.json jq ".pipelines[].file" --raw-output | while read pipeline_yaml; do \
-    pipeline_py="${pipeline_yaml%.yaml}"; \
-    echo "Compiling: \"$pipeline_py\"" && python3 "$pipeline_py" && echo -n "Output: " && ls "$pipeline_py.yaml"; \
-    done
-=======
 RUN GO111MODULE=on go mod download
->>>>>>> b8d339a0
 
 # Copy the source
 COPY ${SOURCE_CODE}/ ./
